--- conflicted
+++ resolved
@@ -23,9 +23,6 @@
     if not stripped:
         return "artifact"
     return stripped.split("/")[-1]
-
-
-router = APIRouter(tags=["artifacts"])
 
 
 def calibrate_regex_timeout() -> float:
@@ -73,7 +70,6 @@
 
     results: List[ArtifactMetadata] = []
 
-<<<<<<< HEAD
     # Initial catastrophic check - test regex against a long string to catch catastrophic backtracking
     initial_test = safe_regex_search(regex_str, "a" * 5000)
     if initial_test is None:
@@ -96,21 +92,6 @@
                 )
             elif test:
                 results.append(metadata)
-=======
-    # Initial catastrophic check
-    initial_test = safe_regex_search(regex_str, "a" * 5000)
-    if initial_test is None:
-        raise HTTPException(400, "There is missing field(s) in the artifact_regex or it is formed improperly, or is invalid")
-
-    for store in memory._TYPE_TO_STORE.values():
-        for record in store.values():  # type: ignore[attr-defined]
-            name = record.artifact.metadata.name
-            test = safe_regex_search(regex_str, name)
-            if test is None:
-                raise HTTPException(400, "There is missing field(s) in the artifact_regex or it is formed improperly, or is invalid")
-            if test:
-                results.append(record.artifact.metadata)
->>>>>>> 24d69d29
 
     if not results:
         raise HTTPException(404, "No artifact found under this regex.")
