from __future__ import annotations

import asyncio
import os
import re
import tempfile
import time
from typing import List
from urllib.parse import urlparse

import regex
import requests
from fastapi import (APIRouter, BackgroundTasks, Body, HTTPException, Path,
                     Query, Request, Response, status)
from fastapi.responses import RedirectResponse, StreamingResponse
from huggingface_hub import HfApi, hf_hub_url

from backend.models import (Artifact, ArtifactCost, ArtifactCostEntry,
<<<<<<< HEAD
                            ArtifactData, ArtifactID, ArtifactLineageEdge,
                            ArtifactLineageGraph, ArtifactLineageNode,
                            ArtifactMetadata, ArtifactQuery,
                            ArtifactRegistration, ArtifactType, ModelRating)
=======
                            ArtifactData, ArtifactID, ArtifactMetadata,
                            ArtifactQuery, ArtifactRegistration, ArtifactType,
                            ModelRating, SimpleLicenseCheckRequest)
>>>>>>> 207650cd
from backend.services.rating_service import compute_model_artifact
from backend.storage import memory, s3

router = APIRouter(tags=["artifacts"])


def _derive_name(url: str) -> str:
    stripped = url.strip().rstrip("/")
    if not stripped:
        return "artifact"
    return stripped.split("/")[-1]


def _get_base_url(request: Request | None = None) -> str:
    """
    Get base URL from request, with fallback to BASE_URL environment variable.
    Handles proxy headers (X-Forwarded-Host/Proto) for correct public URLs.
    """
    # 1. Check environment variable first (best for production/AWS)
    env_base = os.getenv("BASE_URL")
    if env_base:
        return env_base.rstrip('/')

    # 2. Try to construct from request
    if request:
        # Check standard proxy headers (ALB, API Gateway)
        forwarded_host = request.headers.get("X-Forwarded-Host")
        forwarded_proto = request.headers.get("X-Forwarded-Proto", "http")

        if forwarded_host:
            # Reconstruct public URL from headers
            return f"{forwarded_proto}://{forwarded_host}".rstrip('/')

        # Fallback to direct request URL (local dev or direct access)
        return str(request.base_url).rstrip('/')

    # 3. Last resort default
    return "http://localhost:8000"


def _extract_model_id_from_url(url: str) -> str:
    """
    Extract HuggingFace model/dataset ID from URL.

    Handles formats like:
    - https://huggingface.co/namespace/model-name
    - https://huggingface.co/namespace/model-name/tree/main
    - https://huggingface.co/datasets/namespace/dataset-name
    """
    if 'huggingface.co' in url:
        pattern = r'huggingface\.co/(?:datasets/)?([^/]+/[^/?]+)'
        match = re.search(pattern, url)
        if match:
            model_id = match.group(1)
            # Remove /tree/main or similar suffixes
            if '/tree' in model_id:
                model_id = model_id.split('/tree')[0]
            return model_id

    # If it looks like 'namespace/model_name' without URL
    if '/' in url and ' ' not in url and '://' not in url:
        return url

    return url


def _get_huggingface_download_url(model_id: str, is_dataset: bool = False) -> str:
    """
    Get actual download URL for HuggingFace model/dataset.

    Uses huggingface_hub to get the primary model file URL.
    Falls back to constructing a /resolve/main/ URL for common model files.
    """
    try:
        api = HfApi()
        repo_type = "dataset" if is_dataset else "model"

        # Try to get model info to find the main model file
        try:
            if is_dataset:
                # For datasets, use dataset_info
                _ = api.dataset_info(repo_id=model_id)  # Check if dataset exists
            else:
                # For models, use model_info
                _ = api.model_info(repo_id=model_id)  # Check if model exists

            # Look for common model file patterns
            model_files = [
                "model.safetensors",
                "pytorch_model.bin",
                "model.bin",
                "tf_model.h5",
            ]

            # Check if any model files exist
            for file_name in model_files:
                try:
                    # Use hf_hub_url to get the download URL
                    download_url = hf_hub_url(
                        repo_id=model_id,
                        filename=file_name,
                        repo_type=repo_type,
                        revision="main"
                    )
                    # Verify the file exists by checking if URL is accessible
                    test_response = requests.head(download_url, timeout=5, allow_redirects=True)
                    if test_response.status_code == 200:
                        return download_url
                except Exception:
                    continue

            # If no model file found, return a zip archive URL
            # HuggingFace doesn't provide direct zip URLs, so we'll use the resolve URL for README
            # and let the client handle it, or construct a repo snapshot URL
            return f"https://huggingface.co/{model_id}/resolve/main/README.md"

        except Exception:
            # Fallback: construct resolve URL for common files
            for file_name in ["model.safetensors", "pytorch_model.bin", "model.bin"]:
                fallback_url = f"https://huggingface.co/{model_id}/resolve/main/{file_name}"
                try:
                    test_response = requests.head(fallback_url, timeout=5, allow_redirects=True)
                    if test_response.status_code == 200:
                        return fallback_url
                except Exception:
                    continue

            # Last resort: return README URL
            return f"https://huggingface.co/{model_id}/resolve/main/README.md"

    except Exception:
        # Final fallback: return a constructed URL
        return f"https://huggingface.co/{model_id}/resolve/main/README.md"


def _get_github_download_url(repo_url: str) -> str:
    """
    Get zip download URL for GitHub repository.

    Extracts owner/repo from GitHub URL and constructs archive download URL.
    Defaults to main branch (most modern repos use this).
    """
    parsed = urlparse(repo_url)
    path = parsed.path.strip('/')
    parts = path.split('/')

    # GitHub URLs: github.com/owner/repo or github.com/owner/repo/tree/branch
    if len(parts) >= 2:
        owner = parts[0]
        repo = parts[1]

        # Remove .git suffix if present
        if repo.endswith('.git'):
            repo = repo[:-4]

        # Detect branch from URL if present, otherwise default to main
        branch = "main"
        if len(parts) >= 4 and parts[2] == "tree":
            branch = parts[3]

        return f"https://github.com/{owner}/{repo}/archive/refs/heads/{branch}.zip"

    # Fallback: return original URL
    return repo_url


def _get_source_download_url(artifact: Artifact) -> str:
    """
    Get actual download URL based on artifact type and source.

    Routes to appropriate helper based on URL pattern.
    Returns downloadable file URL.
    Validates the URL before returning.
    """
    source_url = artifact.data.url

    # Validate source URL is not empty
    if not source_url or not source_url.strip():
        raise ValueError("Source URL is empty")

    download_url = None

    # Check if it's a HuggingFace URL
    if 'huggingface.co' in source_url:
        is_dataset = '/datasets/' in source_url or artifact.metadata.type == ArtifactType.DATASET
        model_id = _extract_model_id_from_url(source_url)
        download_url = _get_huggingface_download_url(model_id, is_dataset=is_dataset)

    # Check if it's a GitHub URL
    elif 'github.com' in source_url:
        download_url = _get_github_download_url(source_url)

    # For other URLs, return as-is (assume it's already a direct download URL)
    else:
        download_url = source_url

    # Validate URL format
    try:
        parsed = urlparse(download_url)
        if not parsed.scheme or not parsed.netloc:
            raise ValueError(f"Invalid URL format: {download_url}")
    except Exception as e:
        raise ValueError(f"Invalid URL: {str(e)}")

    return download_url


def _get_download_filename(artifact: Artifact, source_url: str) -> str:
    """
    Determine filename for download based on artifact and source URL.
    Sanitizes filename to be safe for HTTP headers.
    """
    artifact_name = artifact.metadata.name or "artifact"

    # Sanitize artifact name (remove/replace unsafe characters)
    # Remove quotes, backslashes, and other problematic chars
    safe_name = artifact_name.replace('"', '').replace('\\', '').replace('\n', '').replace('\r', '')
    # Replace spaces and other special chars with underscores
    safe_name = re.sub(r'[^\w\-_\.]', '_', safe_name)
    # Ensure name is not empty after sanitization
    if not safe_name or safe_name.strip() == '':
        safe_name = "artifact"
    # Limit length to avoid header issues
    if len(safe_name) > 200:
        safe_name = safe_name[:200]

    # Try to extract extension from source URL
    if '.zip' in source_url:
        extension = '.zip'
    elif '.safetensors' in source_url:
        extension = '.safetensors'
    elif '.bin' in source_url:
        extension = '.bin'
    elif '.h5' in source_url:
        extension = '.h5'
    else:
        # Default based on artifact type
        if artifact.metadata.type == ArtifactType.CODE:
            extension = '.zip'
        else:
            extension = '.bin'

    return f"{safe_name}{extension}"


def calibrate_regex_timeout() -> float:
    """
    Measures how long regex takes in this platform for a safe case.
    The timeout is set to 2x the baseline to avoid false-positive timeouts.
    """
    test_pattern = r"a+"
    test2_pattern = r"ece461"
    test_text = "a" * 5000

    start = time.perf_counter()
    regex.search(test_pattern, test_text)
    baseline = time.perf_counter() - start

    start = time.perf_counter()
    regex.search(test2_pattern, test_text)
    baseline2 = time.perf_counter() - start

    # Never allow insanely tiny values
    return max(0.0001, baseline * 8, baseline2 * 8)


# Compute once at import time
REGEX_TIMEOUT = calibrate_regex_timeout()
print(f"[Regex] Calibrated REGEX_TIMEOUT = {REGEX_TIMEOUT:.6f} seconds")


def safe_regex_search(pattern: str, text: str, timeout: float = REGEX_TIMEOUT):
    try:
        return bool(regex.search(pattern, text, timeout=timeout))
    except TimeoutError:
        return None


@router.post("/artifact/byRegEx", response_model=List[ArtifactMetadata])
async def regex_artifact_search(payload: dict = Body(...)):
    if not payload or "regex" not in payload:
        raise HTTPException(400, "There is missing field(s) in the artifact_regex or it is formed improperly, or is invalid")

    regex_str = payload["regex"]

    if not isinstance(regex_str, str) or not regex_str.strip():
        raise HTTPException(400, "There is missing field(s) in the artifact_regex or it is formed improperly, or is invalid")

    try:
        re.compile(regex_str)
    except re.error:
        raise HTTPException(400, "There is missing field(s) in the artifact_regex or it is formed improperly, or is invalid")

    results: List[ArtifactMetadata] = []

    # Initial catastrophic check
    initial_test = safe_regex_search(regex_str, "a" * 5000)
    if initial_test is None:
        raise HTTPException(400, "There is missing field(s) in the artifact_regex or it is formed improperly, or is invalid")

    for store in memory._TYPE_TO_STORE.values():
        for record in store.values():  # type: ignore[attr-defined]
            name = record.artifact.metadata.name
            test = safe_regex_search(regex_str, name)
            if test is None:
                raise HTTPException(400, "There is missing field(s) in the artifact_regex or it is formed improperly, or is invalid")
            if test:
                results.append(record.artifact.metadata)

    if not results:
        raise HTTPException(404, "No artifact found under this regex.")

    return results


@router.post(
    "/artifacts",
    response_model=List[ArtifactMetadata],
    summary="Get the artifacts from the registry. (BASELINE)",
)
async def query_artifacts_endpoint(
    queries: List[ArtifactQuery],
    response: Response,
    offset: int = Query(0, ge=0, description="Pagination offset for the results"),
) -> List[ArtifactMetadata]:
    if not queries:
        raise HTTPException(status_code=400, detail="At least one artifact query is required")

    results = memory.query_artifacts(queries)

    if offset >= len(results):
        response.headers["offset"] = str(offset)
        return []

    paginated = results[offset:]
    next_offset = offset + len(paginated)
    response.headers["offset"] = str(next_offset)
    return paginated


@router.delete("/reset", summary="Reset the registry. (BASELINE)")
async def reset_registry() -> dict[str, str]:
    memory.reset()
    return {"status": "reset"}


def validate_model_rating(rating: ModelRating) -> bool:
    """
    Returns True if ALL subratings are >= 0.5, otherwise False.

    Works generically across nested rating fields, including:
        - performance_claims
        - size_score.*
        - dataset_quality
        - code_quality
        - dataset_and_code_score
        - ramp_up_time
        - bus_factor
        - etc.
    """

    def check(obj):
        for attr, value in obj.__dict__.items():
            if isinstance(value, (int, float)):
                if value < 0.5:
                    return False
            elif hasattr(value, "__dict__"):
                if not check(value):
                    return False
        return True

    return check(rating)


def validate_net_score(rating: ModelRating) -> bool:
    """
    Returns True if net_score >= 0.5, otherwise False.
    """
    return getattr(rating, "net_score", 0.0) >= 0.5


def process_model_artifact_async(
    url: str,
    artifact_id: str,
    name: str,
) -> None:
    import logging
    logger = logging.getLogger(__name__)
    temp_file_path = None

    try:
        # Compute the artifact (long-running)
        artifact, rating, dataset_name, dataset_url, code_name, code_url, license = compute_model_artifact(
            url,
            artifact_id=artifact_id,
            name_override=name,
        )
        strict_check = False
        soft_check = False
        # 🔍 NEW: Validate rating before saving it
        if rating and not validate_model_rating(rating) and strict_check:
            # Mark as failed and DO NOT save final artifact or rating
            memory.update_processing_status(artifact_id, "failed")

            # Optionally discard partial model entirely:
            memory.delete_artifact(ArtifactType.MODEL, artifact_id)

            logger.error(
                f"Model {artifact_id} rejected: one or more subratings below 0.5."
            )
            return  # stops processing here
        if rating and not validate_net_score(rating) and soft_check:
            # Mark as failed and DO NOT save final artifact or rating
            memory.update_processing_status(artifact_id, "failed")

            # Optionally discard partial model entirely:
            memory.delete_artifact(ArtifactType.MODEL, artifact_id)

            logger.error(
                f"Model {artifact_id} rejected: one or more subratings below 0.5."
            )
            return  # stops processing here

        # CRITICAL: Mark artifact as completed FIRST (before S3 operations)
        # This ensures get_artifact() doesn't timeout waiting for S3 uploads
        memory.save_artifact(
            artifact,
            rating=rating,
            license=license,
            dataset_name=dataset_name,
            dataset_url=dataset_url,
            code_name=code_name,
            code_url=code_url,
            processing_status="completed",
        )

        memory.update_processing_status(artifact_id, "completed")

        if rating:
            memory.save_model_rating(artifact.metadata.id, rating)

        # NOW: Download and store artifact file in S3 (non-blocking, happens after completion)
        # This won't block get_artifact() from succeeding
        try:
            # Get source download URL
            source_download_url = _get_source_download_url(artifact)

            # Download file to temporary location
            logger.info(f"Downloading artifact {artifact_id} from {source_download_url} for S3 storage")
            temp_file = tempfile.NamedTemporaryFile(delete=False, suffix='.bin')
            temp_file_path = temp_file.name
            temp_file.close()

            # Download with streaming to handle large files
            download_response = requests.get(
                source_download_url,
                stream=True,
                timeout=600,  # 10 minutes for large files
                allow_redirects=True
            )
            download_response.raise_for_status()

            # Write to temp file in chunks
            with open(temp_file_path, 'wb') as f:
                for chunk in download_response.iter_content(chunk_size=8192):
                    if chunk:
                        f.write(chunk)

            logger.info(f"Downloaded artifact {artifact_id} to temp file, size: {os.path.getsize(temp_file_path)} bytes")

            # Upload to S3 using helper function
            upload_success = s3.upload_file_to_s3(
                temp_file_path,
                artifact_type="model",
                artifact_id=artifact_id,
            )

            if not upload_success:
                logger.warning(f"S3 upload failed for artifact {artifact_id}, but artifact is already marked completed")
            else:
                logger.info(f"Successfully uploaded artifact {artifact_id} to S3")
        except ValueError as e:
            # S3 bucket not configured - log warning but continue
            logger.warning(f"S3 not configured: {e}, skipping file storage for {artifact_id}")
        except RuntimeError as e:
            # boto3 not available - log warning but continue
            logger.warning(f"boto3 not available: {e}, skipping S3 storage for {artifact_id}")
        except Exception as download_error:
            logger.error(f"File download/upload failed for artifact {artifact_id}: {download_error}, but artifact is already marked completed")
            # Artifact is already marked completed, so this is non-critical

    except Exception as e:
        memory.update_processing_status(artifact_id, "failed")
        logger.error(f"Failed to process model artifact {artifact_id}: {e}")
    finally:
        # Clean up temporary file
        if temp_file_path and os.path.exists(temp_file_path):
            try:
                os.unlink(temp_file_path)
                logger.debug(f"Cleaned up temp file: {temp_file_path}")
            except Exception as cleanup_error:
                logger.warning(f"Failed to clean up temp file {temp_file_path}: {cleanup_error}")


@router.post(
    "/artifact/{artifact_type}",
    response_model=Artifact,
    summary="Register a new artifact. (BASELINE)",
)
async def register_artifact(
    request: Request,
    payload: ArtifactRegistration,
    background_tasks: BackgroundTasks,
    response: Response,
    artifact_type: ArtifactType = Path(..., description="Type of artifact being ingested."),
) -> Artifact:
    if memory.artifact_exists(artifact_type, payload.url):
        raise HTTPException(status_code=status.HTTP_409_CONFLICT, detail="Artifact exists already")

    if artifact_type == ArtifactType.MODEL:
        # Generate ID and create artifact immediately
        artifact_id = memory.generate_artifact_id()
        name = payload.name or _derive_name(payload.url)

        # Construct download_url dynamically
        base_url = _get_base_url(request)
        download_url = f"{base_url}/artifacts/{artifact_type.value}/{artifact_id}/download"

        artifact = Artifact(
            metadata=ArtifactMetadata(
                name=name,
                id=artifact_id,
                type=artifact_type,
            ),
            data=ArtifactData(url=payload.url, download_url=download_url),
        )

        # Save artifact with "processing" status
        memory.save_artifact(artifact, processing_status="processing")

        # Process in background
        background_tasks.add_task(
            process_model_artifact_async,
            payload.url,
            artifact_id,
            name,
        )

        # Return 202 for models (async processing)
        response.status_code = status.HTTP_202_ACCEPTED
        return artifact

    # Dataset/Code artifacts are processed immediately
    artifact_name = payload.name or _derive_name(payload.url)

    artifact_id = memory.generate_artifact_id()

    # Construct download_url dynamically
    base_url = _get_base_url(request)
    download_url = f"{base_url}/artifacts/{artifact_type.value}/{artifact_id}/download"

    artifact = Artifact(
        metadata=ArtifactMetadata(
            name=artifact_name,
            id=artifact_id,
            type=artifact_type,
        ),
        data=ArtifactData(url=payload.url, download_url=download_url),
    )
    memory.save_artifact(artifact)

    # Return 201 for non-model artifacts (immediate processing)
    response.status_code = status.HTTP_201_CREATED
    return artifact


@router.get(
    "/artifacts/{artifact_type}/{artifact_id}/download",
    summary="Download artifact bundle. (BASELINE)",
    responses={
        200: {"description": "Stream artifact file"},
        202: {"description": "Artifact still processing"},
        404: {"description": "Artifact does not exist"},
        424: {"description": "Artifact processing failed"},
        502: {"description": "Source download failed"},
        504: {"description": "Download timeout"},
    },
)
async def download_artifact(
    request: Request,
    artifact_type: ArtifactType = Path(..., description="Type of artifact to download"),
    artifact_id: ArtifactID = Path(..., description="Artifact id"),
):
    """
    Download endpoint for artifacts.

    Returns a pre-signed S3 URL redirect for artifacts stored in S3.
    For model artifacts that are still processing, returns 202 Accepted.
    """
    import logging
    logger = logging.getLogger(__name__)

    # FastAPI already validates artifact_type (ArtifactType enum) and artifact_id (ArtifactID pattern)
    # via type annotations, so we can use them directly

    # 1. Check if artifact exists
    artifact = memory.get_artifact(artifact_type, artifact_id)
    if not artifact:
        raise HTTPException(
            status_code=404,
            detail="404: Artifact does not exist.",
        )

    # 2. For models, check processing status
    if artifact_type == ArtifactType.MODEL:
        processing_status = memory.get_processing_status(artifact_id)

        if processing_status == "processing":
            # Artifact is still being processed - return 202 Accepted
            raise HTTPException(
                status_code=status.HTTP_202_ACCEPTED,
                detail="Artifact is still processing.",
            )

        if processing_status == "failed":
            # Artifact processing failed - return 424 Failed Dependency
            raise HTTPException(
                status_code=status.HTTP_424_FAILED_DEPENDENCY,
                detail="Artifact processing failed.",
            )

    # 3. Generate pre-signed S3 URL
    try:
        # Check if file exists in S3
        file_exists = s3.file_exists_in_s3(artifact_type.value, artifact_id)

        if not file_exists:
            # File not in S3 - fallback to proxy download from source
            logger.warning(f"Artifact {artifact_id} not found in S3, falling back to proxy download")
            return _proxy_download_fallback(artifact, artifact_type)

        # Generate pre-signed URL (valid for 15 minutes)
        presigned_url = s3.generate_presigned_download_url(
            artifact_type.value,
            artifact_id,
            expiration=900  # 15 minutes
        )

        if not presigned_url:
            # Failed to generate URL - fallback to proxy
            logger.warning(f"Failed to generate pre-signed URL for artifact {artifact_id}, falling back to proxy")
            return _proxy_download_fallback(artifact, artifact_type)

        # Redirect to pre-signed S3 URL
        return RedirectResponse(url=presigned_url, status_code=status.HTTP_302_FOUND)

    except ValueError:
        # S3 bucket not configured - fallback to proxy
        logger.warning(f"S3 bucket not configured, falling back to proxy download for artifact {artifact_id}")
        return _proxy_download_fallback(artifact, artifact_type)
    except RuntimeError:
        # boto3 not available - fallback to proxy
        logger.warning(f"boto3 not available, falling back to proxy download for artifact {artifact_id}")
        return _proxy_download_fallback(artifact, artifact_type)
    except Exception as e:
        # Other S3 error - fallback to proxy
        logger.error(f"S3 error for artifact {artifact_id}: {e}, falling back to proxy download")
        return _proxy_download_fallback(artifact, artifact_type)


def _proxy_download_fallback(
    artifact: Artifact,
    artifact_type: ArtifactType,
) -> StreamingResponse:
    """
    Fallback function to proxy download from source if file not in S3.
    This handles cases where S3 upload may have failed during ingestion.
    """
    # Get source download URL
    try:
        source_download_url = _get_source_download_url(artifact)
    except (ValueError, Exception):
        raise HTTPException(
            status_code=status.HTTP_502_BAD_GATEWAY,
            detail="Failed to determine source download URL.",
        )

    # Fetch from source with streaming
    DOWNLOAD_TIMEOUT = 300  # 5 minutes

    try:
        source_response = requests.get(
            source_download_url,
            stream=True,
            timeout=DOWNLOAD_TIMEOUT,
            allow_redirects=True
        )
        source_response.raise_for_status()
    except requests.Timeout:
        raise HTTPException(
            status_code=status.HTTP_504_GATEWAY_TIMEOUT,
            detail="Download timeout from source.",
        )
    except requests.ConnectionError:
        raise HTTPException(
            status_code=status.HTTP_502_BAD_GATEWAY,
            detail="Cannot connect to source server.",
        )
    except requests.HTTPError as e:
        if e.response and e.response.status_code == 404:
            raise HTTPException(
                status_code=status.HTTP_502_BAD_GATEWAY,
                detail="Source file not found.",
            )
        raise HTTPException(
            status_code=status.HTTP_502_BAD_GATEWAY,
            detail="Source download failed.",
        )
    except Exception:
        raise HTTPException(
            status_code=status.HTTP_502_BAD_GATEWAY,
            detail="Source download error.",
        )

    # Determine content type and filename
    content_type = source_response.headers.get('Content-Type', 'application/octet-stream')
    filename = _get_download_filename(artifact, source_download_url)

    # Build headers
    headers = {
        "Content-Disposition": f'attachment; filename="{filename}"',
    }

    # Include Content-Length if available
    content_length = source_response.headers.get("Content-Length")
    if content_length:
        headers["Content-Length"] = content_length

    # Include Accept-Ranges for better client support
    headers["Accept-Ranges"] = "bytes"

    # Stream response to client
    return StreamingResponse(
        source_response.iter_content(chunk_size=8192),  # 8KB chunks
        media_type=content_type,
        headers=headers
    )


@router.get(
    "/artifacts/{artifact_type}/{artifact_id:path}",
    response_model=Artifact,
    summary="Interact with the artifact with this id. (BASELINE)",
    responses={
        400: {"description": "Malformed artifact_type or artifact_id."},
        404: {"description": "Artifact does not exist."},
        200: {"description": "Artifact retrieved successfully."},
        504: {"description": "Processing timeout."},
    },
)
async def get_artifact(
    request: Request,
    artifact_type: str = Path(...),
    artifact_id: str = Path(...),
):
    # 400 — invalid or missing type
    try:
        artifact_type_enum = ArtifactType(artifact_type)
    except Exception:
        raise HTTPException(
            status_code=400,
            detail="400: There is missing field(s) in the artifact_type or artifact_id or it is formed improperly, or is invalid.",
        )

    # 400 — invalid or malformed id (UUID)
    import re

    id_pattern = r"^[a-zA-Z0-9\-]+$"

    if not re.fullmatch(id_pattern, artifact_id):
        raise HTTPException(
            status_code=400,
            detail="400: There is missing field(s) in the artifact_type or artifact_id or it is formed improperly, or is invalid.",
        )

    # 404 — not found
    artifact_type_enum = ArtifactType(artifact_type.lower())
    artifact = memory.get_artifact(artifact_type_enum, artifact_id)
    if not artifact:
        raise HTTPException(
            status_code=404,
            detail="404: Artifact does not exist.",
        )

    # If model is still processing, wait (with timeout)
    if artifact_type_enum == ArtifactType.MODEL:
        import time
        max_wait = 120  # 2 minutes max wait
        poll_interval = 0.5  # Check every 500ms
        start_time = time.time()

        while True:
            processing_status = memory.get_processing_status(artifact_id)
            if processing_status == "completed":
                # Refresh artifact to get latest data
                artifact = memory.get_artifact(artifact_type_enum, artifact_id)
                break
            elif processing_status == "failed":
                raise HTTPException(
                    status_code=status.HTTP_424_FAILED_DEPENDENCY,
                    detail="Model processing failed.",
                )
            elif processing_status is None:
                raise HTTPException(
                    status_code=status.HTTP_404_NOT_FOUND,
                    detail="Model doesn't exist.",
                )
            elif processing_status == "processing":
                # None means artifact not yet initialized - treat as processing
                if time.time() - start_time > max_wait:
                    raise HTTPException(
                        status_code=status.HTTP_504_GATEWAY_TIMEOUT,
                        detail="Model processing timeout.",
                    )
                await asyncio.sleep(poll_interval)
            else:
                # Unknown status, assume completed
                break

    # Populate download_url if missing (for backward compatibility)
    # artifact is guaranteed to be non-None here due to check above
    assert artifact is not None, "Artifact should not be None at this point"
    if not artifact.data.download_url:
        base_url = _get_base_url(request)
        artifact_type_str = artifact_type.lower() if isinstance(artifact_type, str) else artifact_type.value
        artifact.data.download_url = f"{base_url}/artifacts/{artifact_type_str}/{artifact_id}/download"

    return artifact


@router.put(
    "/artifacts/{artifact_type}/{artifact_id}",
    response_model=Artifact,
    summary="Update this content of the artifact. (BASELINE)",
)
async def update_artifact(
    payload: Artifact,
    background_tasks: BackgroundTasks,
    response: Response,
    artifact_type: ArtifactType = Path(..., description="Type of artifact to update"),
    artifact_id: ArtifactID = Path(..., description="artifact id"),
) -> Artifact:
    if payload.metadata.id != artifact_id or payload.metadata.type != artifact_type:
        raise HTTPException(
            status_code=status.HTTP_400_BAD_REQUEST,
            detail="Metadata does not match path parameters",
        )

    if artifact_type == ArtifactType.MODEL:
        # Update model asynchronously (same pattern as POST)
        memory.save_artifact(payload, processing_status="processing")

        background_tasks.add_task(
            process_model_artifact_async,
            payload.data.url,
            artifact_id,
            payload.metadata.name,
        )

        response.status_code = status.HTTP_202_ACCEPTED
        return payload

    # Non-model artifacts are updated immediately
    existing = memory.get_artifact(artifact_type, artifact_id)
    if not existing:
        raise HTTPException(status_code=status.HTTP_404_NOT_FOUND, detail="Artifact does not exist.")

    memory.save_artifact(payload)
    return payload


@router.delete(
    "/artifacts/{artifact_type}/{artifact_id}",
    status_code=status.HTTP_200_OK,
    summary="Delete this artifact. (NON-BASELINE)",
)
async def delete_artifact(
    artifact_type: ArtifactType = Path(..., description="Artifact type"),
    artifact_id: ArtifactID = Path(..., description="Artifact id"),
) -> dict[str, ArtifactID]:
    success = memory.delete_artifact(artifact_type, artifact_id)
    if not success:
        raise HTTPException(status_code=status.HTTP_404_NOT_FOUND, detail="Artifact does not exist.")
    return {"deleted": artifact_id}


@router.get(
    "/artifact/model/{artifact_id}/rate",
    response_model=ModelRating,
    summary="Get ratings for this model artifact. (BASELINE)",
)
async def get_model_rating(
    artifact_id: ArtifactID = Path(..., description="Artifact id"),
) -> ModelRating:
    # Wait for processing to complete if still processing
    import time
    max_wait = 120  # 2 minutes max wait
    poll_interval = 0.5  # Check every 500ms
    start_time = time.time()

    while True:
        processing_status = memory.get_processing_status(artifact_id)
        if processing_status == "completed":
            break
        elif processing_status is None:
            raise HTTPException(
                status_code=status.HTTP_404_NOT_FOUND,
                detail="Model doesn't exist.",
            )
        elif processing_status == "processing":
            # None means artifact not yet initialized - treat as processing
            if time.time() - start_time > max_wait:
                raise HTTPException(
                    status_code=status.HTTP_504_GATEWAY_TIMEOUT,
                    detail="Model processing timeout.",
                )
            await asyncio.sleep(poll_interval)
        else:
            # Unknown status, try to get rating anyway
            break

    rating = memory.get_model_rating(artifact_id)
    if not rating:
        raise HTTPException(status_code=status.HTTP_404_NOT_FOUND, detail="Artifact does not exist or lacks a rating.")
    return rating


@router.get(
    "/artifact/model/{artifact_id}/lineage",
    response_model=ArtifactLineageGraph,
    summary="Retrieve the lineage graph for this artifact. (BASELINE)",
    responses={
        400: {"description": "The lineage graph cannot be computed because the artifact metadata is missing or malformed."},
        404: {"description": "Artifact does not exist."},
    },
)
async def get_model_lineage(
    artifact_id: ArtifactID = Path(..., description="Artifact id"),
) -> ArtifactLineageGraph:
    """Get the lineage graph for a model artifact showing its dependencies."""
    # Get model record with relationships
    model_record = memory.get_model_record(artifact_id)
    if not model_record:
        raise HTTPException(status_code=status.HTTP_404_NOT_FOUND, detail="Artifact does not exist.")

    nodes: List[ArtifactLineageNode] = []
    edges: List[ArtifactLineageEdge] = []

    # Add model node
    model_node = ArtifactLineageNode(
        artifact_id=model_record.artifact.metadata.id,
        name=model_record.artifact.metadata.name,
        source="model_metadata",
        metadata={"type": "model"},
    )
    nodes.append(model_node)

    # Add dataset node and edge if dataset exists
    if model_record.dataset_id:
        dataset = memory.get_artifact(ArtifactType.DATASET, model_record.dataset_id)
        if dataset:
            dataset_node = ArtifactLineageNode(
                artifact_id=dataset.metadata.id,
                name=dataset.metadata.name,
                source="model_metadata",
                metadata={"type": "dataset"},
            )
            nodes.append(dataset_node)

            # Edge: dataset -> model (dataset is upstream dependency)
            dataset_edge = ArtifactLineageEdge(
                from_node_artifact_id=dataset.metadata.id,
                to_node_artifact_id=model_record.artifact.metadata.id,
                relationship="training_dataset",
            )
            edges.append(dataset_edge)

    # Add code node and edge if code exists
    if model_record.code_id:
        code = memory.get_artifact(ArtifactType.CODE, model_record.code_id)
        if code:
            code_node = ArtifactLineageNode(
                artifact_id=code.metadata.id,
                name=code.metadata.name,
                source="model_metadata",
                metadata={"type": "code"},
            )
            nodes.append(code_node)

            # Edge: code -> model (code is upstream dependency)
            code_edge = ArtifactLineageEdge(
                from_node_artifact_id=code.metadata.id,
                to_node_artifact_id=model_record.artifact.metadata.id,
                relationship="implemented_with",
            )
            edges.append(code_edge)

    return ArtifactLineageGraph(nodes=nodes, edges=edges)


@router.get(
    "/artifact/{artifact_type}/{artifact_id}/cost",
    response_model=ArtifactCost,
    summary="Get the cost of an artifact (BASELINE)",
)
async def get_artifact_cost(
    artifact_type: ArtifactType = Path(..., description="Artifact type"),
    artifact_id: ArtifactID = Path(..., description="Artifact id"),
) -> ArtifactCost:
    artifact = memory.get_artifact(artifact_type, artifact_id)
    if not artifact:
        raise HTTPException(status_code=status.HTTP_404_NOT_FOUND, detail="Artifact does not exist.")

    if artifact_type == ArtifactType.MODEL:
        rating = memory.get_model_rating(artifact_id)
        if not rating:
            raise HTTPException(
                status_code=status.HTTP_404_NOT_FOUND,
                detail="Cost unavailable until model is rated.",
            )
        total_cost = max(
            0.0,
            round((1.0 - rating.size_score.raspberry_pi) * 1000, 1),
        )
        entry = ArtifactCostEntry(standalone_cost=total_cost, total_cost=total_cost)

    else:
        entry = ArtifactCostEntry(standalone_cost=0.0, total_cost=0.0)

    return ArtifactCost({artifact_id: entry})


COMPATIBLE_LICENSES = {
    "apache-2.0", "apache 2.0", "apache license 2.0", "apache",
    "mit", "mit license",
    "bsd-3-clause", "bsd-3", "bsd 3-clause", "bsd",
    "bsl-1.0", "boost software license",
    "lgpl-2.1", "lgpl 2.1", "lgplv2.1"   # only LGPL 2.1 allowed
}

INCOMPATIBLE_LICENSES = {
    "gpl", "gpl-2", "gpl-3", "gplv2", "gplv3", "gnu general public license",
    "agpl", "agpl-3", "affero gpl",
    "lgpl", "lgpl-3", "lgplv3",   # anything except LGPL 2.1
    "non-commercial", "non commercial", "commercial", "proprietary",
    "creative commons", "cc-by", "cc-by-nc"
}


def normalize_license(name: str) -> str:
    """
    Normalize a license string so it can be compared reliably.
    Handles: case, hyphens, underscores, punctuation, repeated spaces.
    """
    if not name:
        return "unknown"

    name = name.lower()

    # Replace punctuation with spaces
    name = re.sub(r"[_\-/,]+", " ", name)

    # Remove parentheses + version qualifiers
    name = re.sub(r"\(.*?\)", "", name)

    # Remove extra spaces
    name = " ".join(name.split())

    return name


def is_license_compatible(model_license: str, github_license: str) -> bool:
    """
    Return True if the model artifact license is compatible with the GitHub repo license.

    Compatibility rules:
      - Both must be in COMPATIBLE_LICENSES after normalization.
      - Anything in INCOMPATIBLE_LICENSES → immediately false.
      - Unknown → false.
    """
    model_norm = normalize_license(model_license)
    repo_norm = normalize_license(github_license)

    # Unknown license → incompatible
    if model_norm == "unknown":
        return False

    if repo_norm == "unknown":
        return False

    # Explicit incompatibility check
    if model_norm in INCOMPATIBLE_LICENSES or repo_norm in INCOMPATIBLE_LICENSES:
        return False

    # Both must be compatible
    if model_norm in COMPATIBLE_LICENSES and repo_norm in COMPATIBLE_LICENSES:
        return True

    # Otherwise incompatible
    return False


@router.post(
    "/artifact/model/{artifact_id}/license-check",
    summary="Assess license compatibility between model artifact and GitHub repo. (BASELINE)",
)
async def license_check(
    artifact_id: ArtifactID,
    payload: SimpleLicenseCheckRequest,
):
    # 1. Check artifact exists
    artifact = memory.get_artifact(ArtifactType.MODEL, artifact_id)
    if not artifact:
        raise HTTPException(404, "Artifact does not exist.")

    # 2. Extract model license
    model_license = memory.get_model_license(artifact_id)
    if not model_license:
        return False  # unknown → incompatible

    # 3. Parse GitHub URL
    match = re.search(r"github\.com/([^/]+)/([^/]+)", payload.github_url)
    if not match:
        raise HTTPException(400, "Malformed GitHub repository URL.")
    owner, repo = match.groups()

    # 4. Fetch GitHub license
    try:
        resp = requests.get(
            f"https://api.github.com/repos/{owner}/{repo}/license",
            timeout=10
        )
    except Exception:
        raise HTTPException(502, "External license information could not be retrieved.")

    if resp.status_code == 404:
        raise HTTPException(404, "GitHub repository not found.")

    data = resp.json()
    github_license = data.get("license", {}).get("spdx_id")

    # 5. Compute compatibility
    compatible = is_license_compatible(model_license, github_license)

    return compatible<|MERGE_RESOLUTION|>--- conflicted
+++ resolved
@@ -16,16 +16,13 @@
 from huggingface_hub import HfApi, hf_hub_url
 
 from backend.models import (Artifact, ArtifactCost, ArtifactCostEntry,
-<<<<<<< HEAD
                             ArtifactData, ArtifactID, ArtifactLineageEdge,
                             ArtifactLineageGraph, ArtifactLineageNode,
                             ArtifactMetadata, ArtifactQuery,
                             ArtifactRegistration, ArtifactType, ModelRating)
-=======
                             ArtifactData, ArtifactID, ArtifactMetadata,
                             ArtifactQuery, ArtifactRegistration, ArtifactType,
                             ModelRating, SimpleLicenseCheckRequest)
->>>>>>> 207650cd
 from backend.services.rating_service import compute_model_artifact
 from backend.storage import memory, s3
 
