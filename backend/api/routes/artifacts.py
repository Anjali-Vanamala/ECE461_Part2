--- conflicted
+++ resolved
@@ -11,16 +11,11 @@
                      Query, Response, status)
 
 from backend.models import (Artifact, ArtifactCost, ArtifactCostEntry,
-<<<<<<< HEAD
                             ArtifactData, ArtifactID, ArtifactLineageEdge,
                             ArtifactLineageGraph, ArtifactLineageNode,
                             ArtifactMetadata, ArtifactQuery,
-                            ArtifactRegistration, ArtifactType, ModelRating)
-=======
-                            ArtifactData, ArtifactID, ArtifactMetadata,
-                            ArtifactQuery, ArtifactRegistration, ArtifactType,
-                            ModelRating, SimpleLicenseCheckRequest)
->>>>>>> 10a52344
+                            ArtifactRegistration, ArtifactType, ModelRating,
+                            SimpleLicenseCheckRequest)
 from backend.services.rating_service import compute_model_artifact
 from backend.storage import memory
 
