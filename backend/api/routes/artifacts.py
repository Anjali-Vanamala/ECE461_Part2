--- conflicted
+++ resolved
@@ -182,30 +182,14 @@
         raise HTTPException(status_code=status.HTTP_409_CONFLICT, detail="Artifact exists already")
 
     if artifact_type == ArtifactType.MODEL:
-<<<<<<< HEAD
         try:
-            artifact, rating, dataset_name, dataset_url, code_name, code_url, license = compute_model_artifact(payload.url)
+            artifact, rating, dataset_name, dataset_url, code_name, code_url = compute_model_artifact(payload.url)
         except ValueError as exc:
             raise HTTPException(status_code=status.HTTP_424_FAILED_DEPENDENCY, detail=str(exc)) from exc
-=======
-        # Generate ID and create artifact immediately
-        artifact_id = memory.generate_artifact_id()
-        name = payload.name or _derive_name(payload.url)
-
-        artifact = Artifact(
-            metadata=ArtifactMetadata(
-                name=name,
-                id=artifact_id,
-                type=artifact_type,
-            ),
-            data=ArtifactData(url=payload.url),
-        )
->>>>>>> bc48a633
-
-        # Save artifact with "processing" status
-        memory.save_artifact(artifact, processing_status="processing")
-
-<<<<<<< HEAD
+
+        if payload.name:
+            artifact.metadata.name = payload.name
+
         memory.save_artifact(
             artifact,
             rating=rating,
@@ -213,24 +197,9 @@
             dataset_url=dataset_url,
             code_name=code_name,
             code_url=code_url,
-            license=license,
         )
         if rating:
             memory.save_model_rating(artifact.metadata.id, rating)
-        if license:
-            memory.save_model_license(artifact.metadata.id, license)
-=======
-        # Process in background
-        background_tasks.add_task(
-            process_model_artifact_async,
-            payload.url,
-            artifact_id,
-            name,
-        )
-
-        # Return 202 for models (async processing)
-        response.status_code = status.HTTP_202_ACCEPTED
->>>>>>> bc48a633
         return artifact
 
     # Dataset/Code artifacts are processed immediately
