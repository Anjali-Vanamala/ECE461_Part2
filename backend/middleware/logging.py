--- conflicted
+++ resolved
@@ -45,11 +45,7 @@
 def setup_logging(app: ASGIApp) -> ASGIApp:
     """Convenience helper mirroring the previous middleware interface."""
 
-<<<<<<< HEAD
-    return LoggingMiddleware(app)
-=======
             self.cloudwatch.put_metric_data(Namespace='ECE461/API', MetricData=metrics)
         except Exception as e:
             logger.debug(f"CloudWatch put_metric_data failed: {e}")
-            # Silently fail - CloudWatch metrics are non-critical
->>>>>>> 9fd8158d
+            # Silently fail - CloudWatch metrics are non-critical