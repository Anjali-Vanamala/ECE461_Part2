--- conflicted
+++ resolved
@@ -509,8 +509,4 @@
 
     license = _extract_model_license(model_info, readme_text)
 
-<<<<<<< HEAD
-    return artifact, rating, dataset_name, dataset_url, code_name, code_url, license, base_model_hint
-=======
-    return artifact, rating, dataset_name, dataset_url, code_name, code_url, license, readme_text
->>>>>>> 6bc7108b
+    return artifact, rating, dataset_name, dataset_url, code_name, code_url, license, readme_text