--- conflicted
+++ resolved
@@ -77,11 +77,7 @@
     dataset_url: Optional[str] = None,
     code_name: Optional[str] = None,
     code_url: Optional[str] = None,
-<<<<<<< HEAD
-    license: Optional[str] = None
-=======
     processing_status: Optional[str] = None,
->>>>>>> bc48a633
 ) -> Artifact:
     """Insert or update an artifact entry in the appropriate store."""
     if artifact.metadata.type == ArtifactType.MODEL:
@@ -93,12 +89,8 @@
             record.dataset_url = dataset_url or record.dataset_url
             record.code_name = code_name or record.code_name
             record.code_url = code_url or record.code_url
-<<<<<<< HEAD
-            record.license = license or record.license
-=======
             if processing_status is not None:
                 record.processing_status = processing_status
->>>>>>> bc48a633
         else:
             record = ModelRecord(
                 artifact=artifact,
@@ -107,11 +99,7 @@
                 dataset_url=dataset_url,
                 code_name=code_name,
                 code_url=code_url,
-<<<<<<< HEAD
-                license=license
-=======
                 processing_status=processing_status or "completed",
->>>>>>> bc48a633
             )
             _MODELS[artifact.metadata.id] = record
         _link_dataset_code(record)
@@ -213,13 +201,6 @@
     return record.rating
 
 
-<<<<<<< HEAD
-def get_model_license(artifact_id: ArtifactID) -> Optional[str]:
-    record = _MODELS.get(artifact_id)
-    if not record:
-        return None
-    return record.license
-=======
 def get_processing_status(artifact_id: ArtifactID) -> Optional[str]:
     """Get the processing status of a model artifact."""
     record = _MODELS.get(artifact_id)
@@ -233,7 +214,6 @@
     record = _MODELS.get(artifact_id)
     if record:
         record.processing_status = status
->>>>>>> bc48a633
 
 
 def find_dataset_by_name(name: str) -> Optional[DatasetRecord]:
