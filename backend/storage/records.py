--- conflicted
+++ resolved
@@ -16,11 +16,7 @@
     code_name: Optional[str] = None
     code_url: Optional[str] = None
     rating: Optional[ModelRating] = None
-<<<<<<< HEAD
-    processing_status: Optional[str] = "completed"
-=======
     processing_status: str = "completed"  # "processing", "completed", "failed"
->>>>>>> bc48a633
 
 
 @dataclass
