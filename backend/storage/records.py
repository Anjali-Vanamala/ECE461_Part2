from __future__ import annotations

from dataclasses import dataclass
from typing import Optional

from backend.models import Artifact, ArtifactID, ModelRating


@dataclass
class ModelRecord:
    artifact: Artifact
    dataset_id: Optional[ArtifactID] = None
    dataset_name: Optional[str] = None
    dataset_url: Optional[str] = None
    code_id: Optional[ArtifactID] = None
    code_name: Optional[str] = None
    code_url: Optional[str] = None
<<<<<<< HEAD
    rating: Optional[ModelRating] = None,
    license: Optional[str] = None
=======
    rating: Optional[ModelRating] = None
    processing_status: str = "completed"  # "processing", "completed", "failed"

>>>>>>> bc48a633

@dataclass
class DatasetRecord:
    artifact: Artifact


@dataclass
class CodeRecord:
    artifact: Artifact<|MERGE_RESOLUTION|>--- conflicted
+++ resolved
@@ -15,14 +15,9 @@
     code_id: Optional[ArtifactID] = None
     code_name: Optional[str] = None
     code_url: Optional[str] = None
-<<<<<<< HEAD
-    rating: Optional[ModelRating] = None,
-    license: Optional[str] = None
-=======
     rating: Optional[ModelRating] = None
     processing_status: str = "completed"  # "processing", "completed", "failed"
 
->>>>>>> bc48a633
 
 @dataclass
 class DatasetRecord:
