# List each dependency/ package to install with pip on a new line
requests
huggingface_hub
pytest
dotenv
coverage
python-dateutil
fastapi
uvicorn
python-multipart
pydantic
boto3
regex
<<<<<<< HEAD
mangum
sqlalchemy
psycopg2-binary
=======
aiohttp
certifi
>>>>>>> ef706f16
<|MERGE_RESOLUTION|>--- conflicted
+++ resolved
@@ -11,11 +11,8 @@
 pydantic
 boto3
 regex
-<<<<<<< HEAD
 mangum
 sqlalchemy
 psycopg2-binary
-=======
 aiohttp
-certifi
->>>>>>> ef706f16
+certifi