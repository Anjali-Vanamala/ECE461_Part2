# Your software must produce a log file stored in the location named
# in the environment bariable $LOG_FILE and using the verbosity level
# indicated in the environment variable $LOG_LEVEL
# 0 means silent
# 1 means informational messags 
# 2 means debug messages 
# Default log verbosity is 0
from dotenv import load_dotenv
import os
import sys
from dotenv import load_dotenv

<<<<<<< HEAD

load_dotenv()
=======
load_dotenv()

>>>>>>> cbda4f92
# read env vars once
LOG_FILE = os.environ.get("LOG_FILE")
LOG_LEVEL = int(os.environ.get("LOG_LEVEL", 0)) # default to 0

# Handle invalid LOG_FILE input 
if LOG_FILE is None:
    sys.exit(1)
if not os.path.isfile(LOG_FILE):
    sys.exit(1)

# Start with a blank log file each time 
open(LOG_FILE, "w").close()

# Then open file in append mode and write message
# LOG_LEVEL 1 informational messages
def info(msg: str):
    if LOG_LEVEL >= 1:
        with open(LOG_FILE, "a") as log_file:
            log_file.write("Info:" + msg + "\n")

# LOG_LEVEL 2 debug messages
# This will include info and debug messages
def debug(msg: str):
    if LOG_LEVEL == 2:
        with open(LOG_FILE, "a") as log_file:
            log_file.write("Debug:" + msg + "\n")<|MERGE_RESOLUTION|>--- conflicted
+++ resolved
@@ -10,13 +10,9 @@
 import sys
 from dotenv import load_dotenv
 
-<<<<<<< HEAD
 
 load_dotenv()
-=======
-load_dotenv()
 
->>>>>>> cbda4f92
 # read env vars once
 LOG_FILE = os.environ.get("LOG_FILE")
 LOG_LEVEL = int(os.environ.get("LOG_LEVEL", 0)) # default to 0
