--- conflicted
+++ resolved
@@ -14,28 +14,7 @@
 import time
 from huggingface_hub import HfApi
 import re
-<<<<<<< HEAD
 import logger  #Import custom logger like performance_claims.py
-=======
-import logging
-
-# Set up logger - FIXED: Use environment variables
-logger = logging.getLogger(__name__)
-log_level = os.getenv('LOG_LEVEL', '0')
-if log_level == '2':
-    logger.setLevel(logging.DEBUG)
-elif log_level == '1':
-    logger.setLevel(logging.INFO)
-else:
-    logger.setLevel(logging.WARNING)
-
-# Create console handler if no handlers exist
-if not logger.handlers:
-    handler = logging.StreamHandler()
-    formatter = logging.Formatter('%(asctime)s - %(levelname)s - %(message)s')
-    handler.setFormatter(formatter)
-    logger.addHandler(handler)
->>>>>>> 619433f3
 
 # Constants for weights (defined once to avoid repetition)
 SIZE_WEIGHTS = {
@@ -270,17 +249,11 @@
         model_id = model_input
     
     if model_id in _size_cache: # If result is cached
-<<<<<<< HEAD
         logger.info(f"Using cached size result for {model_id}")  # CHANGED: Use logger.info
         return _size_cache[model_id]
     
     logger.info(f"Calculating size score for {model_id}")  # CHANGED: Use logger.info
-=======
-        logger.debug(f"Using cached size result for {model_id}")
-        return _size_cache[model_id]
-    
-    logger.info(f"Calculating size score for {model_id}")
->>>>>>> 619433f3
+
     result = calculate_size_score(model_input)
     _size_cache[model_id] = result
     return result
@@ -292,37 +265,23 @@
         "openai/whisper-tiny"
     ]
     
-<<<<<<< HEAD
-    logger.info("=== SIZE CALCULATIONS WITH NET SCORE ===")  # CHANGED: Use logger.info
-    for model_input in test_models:
-        logger.info(f"--- Testing: {model_input} ---")  # CHANGED: Use logger.info
-=======
+
     logger.info("=== SIZE CALCULATIONS WITH NET SCORE ===")
     for model_input in test_models:
         logger.info(f"--- Testing: {model_input} ---")
->>>>>>> 619433f3
         
         # Calculate ONCE and use the results for both outputs
         size_scores, net_size_score, latency = calculate_size_scores(model_input)
         
         # Use the already calculated values
-<<<<<<< HEAD
-        logger.info(f"Net size score: {net_size_score}")  # CHANGED: Use logger.info
-        logger.info(f"Latency: {latency} ms")  # CHANGED: Use logger.info
-        logger.info(f"Detailed size scores: {size_scores}")  # CHANGED: Use logger.info
-=======
         logger.info(f"Net size score: {net_size_score}")
         logger.info(f"Latency: {latency} ms")
         logger.info(f"Detailed size scores: {size_scores}")
->>>>>>> 619433f3
+
         
         # Create the final result from the calculated values
         final_result = {
             'size_score': size_scores,
             'size_score_latency': latency
         }
-<<<<<<< HEAD
         logger.info(f"FINAL RESULT: {final_result}") # Use logger.info
-=======
-        logger.info(f"FINAL RESULT: {final_result}")
->>>>>>> 619433f3
