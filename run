--- conflicted
+++ resolved
@@ -56,13 +56,8 @@
 # ./run URL_FILE 
 #---------------------
 elif [ -f "$COMMAND" ]; then
-<<<<<<< HEAD
-    echo "Assessing models"
-    python metric.py "$COMMAND"
-=======
     echo "Calling Python main to process URLs..."
     python3 input.py "$COMMAND"
->>>>>>> 88e13a7a
     exit 0
 
 #---------------------
