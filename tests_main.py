--- conflicted
+++ resolved
@@ -1184,7 +1184,62 @@
             assert mock_logger.info.called
 
 
-<<<<<<< HEAD
+class Test_Async_Model_Processing:
+    """Tests for async model artifact processing functionality."""
+
+    def test_register_model_returns_202(self):
+        """Test that registering a model returns 202 Accepted."""
+        from unittest.mock import patch
+
+        from fastapi.testclient import TestClient
+
+        from backend.app import app
+        from backend.storage import memory
+
+        memory.reset()
+
+        with patch("backend.api.routes.artifacts.compute_model_artifact"):
+            client = TestClient(app)
+            payload = {"name": "test-model", "url": "https://huggingface.co/test/model"}
+            response = client.post("/artifact/model", json=payload)
+            assert response.status_code == 202
+            assert response.json()["metadata"]["type"] == "model"
+
+    def test_register_dataset_returns_201(self):
+        """Test that registering a dataset returns 201 Created (synchronous)."""
+        from fastapi.testclient import TestClient
+
+        from backend.app import app
+        from backend.storage import memory
+
+        memory.reset()
+
+        client = TestClient(app)
+        payload = {"name": "test-dataset", "url": "https://huggingface.co/datasets/test/dataset"}
+        response = client.post("/artifact/dataset", json=payload)
+        assert response.status_code == 201
+        assert response.json()["metadata"]["type"] == "dataset"
+
+    def test_processing_status_update(self):
+        """Test that processing status can be updated."""
+        from backend.models import (Artifact, ArtifactData, ArtifactMetadata,
+                                    ArtifactType)
+        from backend.storage import memory
+
+        memory.reset()
+
+        # Create an artifact record manually to test status updates
+        artifact = Artifact(
+            metadata=ArtifactMetadata(id="test-id", name="test-model", type=ArtifactType.MODEL),
+            data=ArtifactData(url="https://huggingface.co/test/model"),
+        )
+        memory.save_artifact(artifact, processing_status="processing")
+
+        assert memory.get_processing_status("test-id") == "processing"
+        memory.update_processing_status("test-id", "completed")
+        assert memory.get_processing_status("test-id") == "completed"
+
+
 # =============================================================================
 # Health Endpoint Tests
 # =============================================================================
@@ -1371,60 +1426,4 @@
 
         summary = get_request_summary(60)
         # The route should appear in per_route
-        assert isinstance(summary["per_route"], dict)
-=======
-class Test_Async_Model_Processing:
-    """Tests for async model artifact processing functionality."""
-
-    def test_register_model_returns_202(self):
-        """Test that registering a model returns 202 Accepted."""
-        from unittest.mock import patch
-
-        from fastapi.testclient import TestClient
-
-        from backend.app import app
-        from backend.storage import memory
-
-        memory.reset()
-
-        with patch("backend.api.routes.artifacts.compute_model_artifact"):
-            client = TestClient(app)
-            payload = {"name": "test-model", "url": "https://huggingface.co/test/model"}
-            response = client.post("/artifact/model", json=payload)
-            assert response.status_code == 202
-            assert response.json()["metadata"]["type"] == "model"
-
-    def test_register_dataset_returns_201(self):
-        """Test that registering a dataset returns 201 Created (synchronous)."""
-        from fastapi.testclient import TestClient
-
-        from backend.app import app
-        from backend.storage import memory
-
-        memory.reset()
-
-        client = TestClient(app)
-        payload = {"name": "test-dataset", "url": "https://huggingface.co/datasets/test/dataset"}
-        response = client.post("/artifact/dataset", json=payload)
-        assert response.status_code == 201
-        assert response.json()["metadata"]["type"] == "dataset"
-
-    def test_processing_status_update(self):
-        """Test that processing status can be updated."""
-        from backend.models import (Artifact, ArtifactData, ArtifactMetadata,
-                                    ArtifactType)
-        from backend.storage import memory
-
-        memory.reset()
-
-        # Create an artifact record manually to test status updates
-        artifact = Artifact(
-            metadata=ArtifactMetadata(id="test-id", name="test-model", type=ArtifactType.MODEL),
-            data=ArtifactData(url="https://huggingface.co/test/model"),
-        )
-        memory.save_artifact(artifact, processing_status="processing")
-
-        assert memory.get_processing_status("test-id") == "processing"
-        memory.update_processing_status("test-id", "completed")
-        assert memory.get_processing_status("test-id") == "completed"
->>>>>>> bc48a633
+        assert isinstance(summary["per_route"], dict)